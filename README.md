--- conflicted
+++ resolved
@@ -42,7 +42,6 @@
 
 # Humanize
 
-<<<<<<< HEAD
 # Payment providers
 
 ## Apple in-app purchase
@@ -80,6 +79,21 @@
 2) Renewal operation contains original transaction id (the first transaction that initiated the whole subscription) – this is used (in turns) to fetch user for which this operation is performed
 3) New `SubscriptionPayment` is created, using expiration date provided in the notification
 
+## Google in-app purchase
+
+Workflow:
+
+([inspired by](https://developer.android.com/google/play/billing/security#verify))
+
+1) Backend pushes actual plans to Google Play using [Subscriptions and In-app Purchases API⁠](https://developers.google.com/android-publisher#subscriptions).
+2) Mobile app fetches data from backend's `/plans/` endpoint. Each plan will have metadata entry `google_in_app` -> `dict`, where `dict` is a [Subscription](https://developers.google.com/android-publisher/api-ref/rest/v3/monetization.subscriptions).
+3) User purchases desired product (is it possible to associate custom metadata with purchase on google servers?) and mobile app receives "purchase token" from google play. This token is sent to backend: `POST /webhook/google_in_app/ {'purchase_token': <value>}`. App should not forget to send user authentication info along with the request. This is an essential part of connecting subscription to particular user, so this POST action should have retry logic in case of network error.
+4) Backend fetches data from [Purchases.subscriptionsv2:get](https://developers.google.com/android-publisher/api-ref/purchases/subscriptionsv2) and verifies that the purchase is legit.
+5) If everything is fine, new `SubscriptionPayment` and `Subscription` are created and returned to the app. The json returned to the app is the same as when quering `/payments/<uid>/` endpoint.
+6) App can now use the credits included in the plan.
+7) Any other subscription changes are handled by backend automatically by interacting with google APIs.
+
+[How to test](https://developer.android.com/google/play/billing/test)
 
 # Development setup
 
@@ -113,23 +127,3 @@
 ```bash
 nox -s test
 ```
-=======
-
-# Payment providers
-
-## Google in-app purchase
-
-Workflow:
-
-([inspired by](https://developer.android.com/google/play/billing/security#verify))
-
-1) Backend pushes actual plans to Google Play using [Subscriptions and In-app Purchases API⁠](https://developers.google.com/android-publisher#subscriptions).
-2) Mobile app fetches data from backend's `/plans/` endpoint. Each plan will have metadata entry `google_in_app` -> `dict`, where `dict` is a [Subscription](https://developers.google.com/android-publisher/api-ref/rest/v3/monetization.subscriptions).
-3) User purchases desired product (is it possible to associate custom metadata with purchase on google servers?) and mobile app receives "purchase token" from google play. This token is sent to backend: `POST /webhook/google_in_app/ {'purchase_token': <value>}`. App should not forget to send user authentication info along with the request. This is an essential part of connecting subscription to particular user, so this POST action should have retry logic in case of network error.
-4) Backend fetches data from [Purchases.subscriptionsv2:get](https://developers.google.com/android-publisher/api-ref/purchases/subscriptionsv2) and verifies that the purchase is legit.
-5) If everything is fine, new `SubscriptionPayment` and `Subscription` are created and returned to the app. The json returned to the app is the same as when quering `/payments/<uid>/` endpoint.
-6) App can now use the credits included in the plan.
-7) Any other subscription changes are handled by backend automatically by interacting with google APIs.
-
-[How to test](https://developer.android.com/google/play/billing/test)
->>>>>>> 1fb55877
