from datetime import timedelta

import pytest
from constance import config
from django.contrib.auth import get_user_model
from django.utils.timezone import now

from subscriptions.functions import get_default_plan
from subscriptions.models import Plan, Subscription

from .helpers import days


def test__default_plan__does_not_exist(settings, plan):
    assert get_default_plan() is None

    with pytest.raises(Plan.DoesNotExist):
        config.SUBSCRIPTIONS_DEFAULT_PLAN_ID = 12345


def test__default_plan__exists(default_plan):
    assert get_default_plan() == default_plan


def test__default_plan__created_for_new_user(default_plan, plan):
    assert not Subscription.objects.exists()

    User = get_user_model()
    user = User.objects.create(username='hehetrololo', email='donald@trump.com')
    assert Subscription.objects.count() == 1

    subscription = Subscription.objects.first()
    assert subscription.plan == default_plan
    assert subscription.user == user
    now_ = now()
    assert now_ - timedelta(seconds=1) < subscription.start < now_
    assert subscription.end > now_ + days(365*5)  # I will probably work somewhere else in 5 years, so no need to check further :D


def test__default_plan__no_overlap_with_subscriptions(default_plan, plan, user):
    """
    -----[default subscription                      ]->
         ^-now

    After adding 2 subscriptions:
    -----[subscription 1]---------------------------->
    ----------[subscription 2]----------------------->
    --------------------------[default subscription]->
         ^-now
    """
    assert user.subscriptions.count() == 1
    assert user.subscriptions.first().plan == default_plan

    now_ = now()

    Subscription.objects.create(
        user=user,
        plan=plan,
        start=now_,
        end=now_ + days(7),
    )

    Subscription.objects.create(
        user=user,
        plan=plan,
        start=now_ + days(3),
        end=now_ + days(10),
    )

    assert user.subscriptions.count() == 4
    default_sub_before, default_sub_after = user.subscriptions.filter(plan=default_plan).order_by('end')

    assert default_sub_before.start < now_
    assert default_sub_before.end == now_
    assert default_sub_after.start == now_ + days(10)
    assert default_sub_after.end > now_ + days(356*5)


def test__default_plan__shift_if_subscription_prolonged(default_plan, plan, user, subscription):
    """
    -----[subscription][default subscription               ]->
                            ^-now
    After growing subscription:
    -----[subscription             ][default subscription  ]->
                            ^-now
    """

    assert user.subscriptions.count() == 2
    assert user.subscriptions.active().count() == 1
    default_subscription = user.subscriptions.filter(plan=default_plan).first()
    default_subscription.start = subscription.end
    default_subscription.save()

    subscription.end = now() + timedelta(days=7)
    subscription.save()

    assert user.subscriptions.active().count() == 1
    assert user.subscriptions.active().first().plan == subscription.plan

    default_subscription = user.subscriptions.filter(plan=default_plan).first()
    assert default_subscription.start == subscription.end


def test__default_plan__split_if_subscription_appears(default_plan, plan, user):
    """
    -----[default subscription               ]->
         ^-now
    After adding subscription:
    -----[default][new subscription][default ]->
                  ^-now
    """

    assert user.subscriptions.active().count() == 1
    default_subscription_old = user.subscriptions.filter(plan=default_plan).first()

    subscription = Subscription.objects.create(
        user=user,
        plan=plan,
<<<<<<< HEAD
=======
        start=now_,
        end=now_ + days(7),
>>>>>>> 0e9ff470
    )
    assert user.subscriptions.active().count() == 1
    assert user.subscriptions.active().first() == subscription

<<<<<<< HEAD
    assert user.subscriptions.count() == 3
    sub_before, sub_now, sub_after = user.subscriptions.order_by('start')
=======
    subscription.end += days(7)
    subscription.save()

    subs_before = list(iter_subscriptions_involved(user, now_ - timedelta(milliseconds=1)))
    assert len(subs_before) == 1
    assert subs_before[0].plan == default_plan

    subs_now = list(iter_subscriptions_involved(user, now_ + timedelta(seconds=1)))
    assert len(subs_now) == 1
    assert subs_now[0] == subscription
>>>>>>> 0e9ff470

    assert sub_before.plan == default_plan
    assert sub_before.start == default_subscription_old.start
    assert sub_before.end == sub_now.start

    assert sub_after.plan == default_plan
    assert sub_after.start == sub_now.end
    assert sub_after.end >= now() + timedelta(days=365*5)


def test__default_plan__enable__old_subscription(user, subscription, settings):
    """
    -----[subscription]--------------------->
                            ^-now
    After adding default plan:
    -----[subscription]-----[default subscription   ]->
                            ^-now
    """

    assert user.subscriptions.count() == 1

    default_plan = Plan.objects.create(codename='default', charge_amount=0)
    now_ = now()

    config.SUBSCRIPTIONS_DEFAULT_PLAN_ID = default_plan.id
    subscriptions = user.subscriptions.order_by('end')
    assert subscriptions.count() == 2
    assert subscriptions[0] == subscription
    assert subscriptions[1].plan == default_plan
    assert now_ - timedelta(seconds=1) < subscriptions[1].start < now_ + timedelta(seconds=1)
    assert subscriptions[1].end > now_ + days(365*5)


def test__default_plan__enable__active_subscription(user, subscription, settings):
    """
    -----[subscription        ]------------------->
                        ^-now
    After adding default plan:
    -----[subscription        ][default subscription    ]->
                         ^-now
    """
    assert user.subscriptions.count() == 1
    subscription.end = now() + days(7)
    subscription.save()

    default_plan = Plan.objects.create(codename='default', charge_amount=0)
    config.SUBSCRIPTIONS_DEFAULT_PLAN_ID = default_plan.id

    subscriptions = user.subscriptions.order_by('end')
    assert subscriptions.count() == 2
    assert subscriptions[0] == subscription
    assert subscriptions[1].plan == default_plan
    assert subscriptions[1].start == subscription.end
    assert subscriptions[1].end > subscription.end + days(365*5)


def test__default_plan__disabling__active(user, default_plan, subscription):
    """
    -----[subscription]-----[default plan]----->
                                    ^-now
    After disabling default plan:
    -----[subscription]-----[default]----->
                                    ^-now
    """

    assert user.subscriptions.count() == 2
    assert user.subscriptions.active().count() == 1

    default_subscription = user.subscriptions.active().first()
    assert default_subscription.plan == default_plan
    assert default_subscription.start < now()
    assert default_subscription.end > now()

    config.SUBSCRIPTIONS_DEFAULT_PLAN_ID = 0
    assert user.subscriptions.count() == 2
    assert not user.subscriptions.active().exists()
    default_subscription = user.subscriptions.order_by('end').last()
    assert default_subscription.plan == default_plan
    assert now() - timedelta(seconds=2) < default_subscription.end < now()


def test__default_plan__disabling__future(user, default_plan, subscription):
    """
    -----[subscription        ][default plan]----->
                        ^-now
    After disabling default plan:
    -----[subscription        ]------------------->
                         ^-now
    """

    subscription.end = now() + days(7)
    subscription.save()

    assert user.subscriptions.count() == 2
    assert user.subscriptions.active().count() == 1

    default_subscription = user.subscriptions.order_by('end').last()
    assert default_subscription.plan == default_plan
    assert default_subscription.start > now()

    config.SUBSCRIPTIONS_DEFAULT_PLAN_ID = 0
    assert user.subscriptions.count() == 1
    assert not user.subscriptions.filter(plan=default_plan).exists()


def test__default_plan__switch__active(user, default_plan):
    """
    -----[default plan                    ]->
                        ^-now
    After switching default plan:
    -----[default plan  ][new default plan]->
                         ^-now
    """
    assert user.subscriptions.count() == 1
    subscription = user.subscriptions.first()
    assert subscription.plan == default_plan
    assert subscription.end > now() + days(365)

    new_default_plan = Plan.objects.create(codename='new default', charge_amount=0)
    config.SUBSCRIPTIONS_DEFAULT_PLAN_ID = new_default_plan.id

    assert user.subscriptions.count() == 2

    subscription = Subscription.objects.get(pk=subscription.pk)
    assert subscription.plan == default_plan
    assert now() - timedelta(seconds=1) < subscription.end < now()

    new_subscription = Subscription.objects.active().first()
    assert new_subscription.plan == new_default_plan
    assert now() - timedelta(seconds=1) < new_subscription.start < now()
    assert new_subscription.end > now() + days(365)


def test__default_plan__switch__future(user, default_plan, subscription):
    """
    --[subscription][default plan    ]->
        ^-now
    After switching default plan:
    --[subscription][new default plan]->
        ^-now
    """
    assert user.subscriptions.count() == 2

    subscription = user.subscriptions.first()
    subscription.end = now() + days(7)
    subscription.save()

    default_subscription = user.subscriptions.order_by('end').last()

    new_default_plan = Plan.objects.create(codename='new default', name='New default', charge_amount=0)
    config.SUBSCRIPTIONS_DEFAULT_PLAN_ID = new_default_plan.id

    assert user.subscriptions.count() == 3
    new_subscription = user.subscriptions.order_by('end').last()

    assert new_subscription.pk != default_subscription.pk
    assert new_subscription.plan == new_default_plan
    assert now() - timedelta(seconds=1) < new_subscription.start < now()
    assert new_subscription.end == default_subscription.end


def test__default_plan__non_recurring__ignore_save(user, default_plan, recharge_plan):
    """
    ---[default plan              ]->
       ^--now
    After adding non-recurring subscription:
    ---[default plan              ]->
    ----[recharge plan      ]------->
        ^--now
    """

    assert user.subscriptions.active().count() == 1
    default_subscription_old = user.subscriptions.active().first()

    Subscription.objects.create(
        user=user,
        plan=recharge_plan,
    )
    assert user.subscriptions.active().count() == 2
    default_subscription_new = user.subscriptions.active().filter(plan=default_plan).first()

    assert default_subscription_old.start == default_subscription_new.start
    assert default_subscription_old.end == default_subscription_new.end


def test__default_plan__non_recurring__ignore_when_adding_default(user, recharge_plan):
    """
    ----[recharge plan      ]------->
        ^--now
    After enabling default subscription:
    ----[recharge plan      ]------->
    -----[default plan            ]->
         ^--now
    """
    assert user.subscriptions.active().count() == 0

    subscription_old = Subscription.objects.create(
        user=user,
        plan=recharge_plan,
    )
    assert user.subscriptions.active().count() == 1

    new_default_plan = Plan.objects.create(codename='new default', charge_amount=0)
    config.SUBSCRIPTIONS_DEFAULT_PLAN_ID = new_default_plan.id

    assert user.subscriptions.active().count() == 2

    subscription_new = user.subscriptions.filter(plan=recharge_plan).first()
    assert subscription_old.start == subscription_new.start
    assert subscription_old.end == subscription_new.end

    default_subscription = user.subscriptions.active().filter(plan=recharge_plan).first()
    assert now() - timedelta(seconds=1) < default_subscription.start < now()<|MERGE_RESOLUTION|>--- conflicted
+++ resolved
@@ -113,33 +113,18 @@
     assert user.subscriptions.active().count() == 1
     default_subscription_old = user.subscriptions.filter(plan=default_plan).first()
 
+    now_ = now()
     subscription = Subscription.objects.create(
         user=user,
         plan=plan,
-<<<<<<< HEAD
-=======
         start=now_,
         end=now_ + days(7),
->>>>>>> 0e9ff470
     )
     assert user.subscriptions.active().count() == 1
     assert user.subscriptions.active().first() == subscription
 
-<<<<<<< HEAD
     assert user.subscriptions.count() == 3
     sub_before, sub_now, sub_after = user.subscriptions.order_by('start')
-=======
-    subscription.end += days(7)
-    subscription.save()
-
-    subs_before = list(iter_subscriptions_involved(user, now_ - timedelta(milliseconds=1)))
-    assert len(subs_before) == 1
-    assert subs_before[0].plan == default_plan
-
-    subs_now = list(iter_subscriptions_involved(user, now_ + timedelta(seconds=1)))
-    assert len(subs_now) == 1
-    assert subs_now[0] == subscription
->>>>>>> 0e9ff470
 
     assert sub_before.plan == default_plan
     assert sub_before.start == default_subscription_old.start
