--- conflicted
+++ resolved
@@ -1,10 +1,5 @@
-<<<<<<< HEAD
 from contextlib import contextmanager, suppress
-from datetime import datetime, timedelta
-=======
-from contextlib import contextmanager
 from datetime import datetime, timedelta, timezone
->>>>>>> 4612686f
 from functools import cached_property
 from itertools import chain
 from logging import getLogger
@@ -288,7 +283,6 @@
     return merge_feature_sets(*(tier.features.all() for tier in default_tiers))
 
 
-<<<<<<< HEAD
 def get_default_plan_id() -> Optional[int]:
     with suppress(AttributeError, ImportError):
         from constance import config
@@ -324,7 +318,8 @@
             start=max(last_subscription.end, now_) if last_subscription else now_,
             end=now_+INFINITY,
         )
-=======
+
+
 def get_resource_refresh_moments(
     user: AbstractUser,
     at: Optional[datetime] = None,
@@ -354,5 +349,4 @@
             # point at the one that happens earliest.
             result[quota.resource] = min(result.get(quota.resource, datetime_max), recharge_moment)
 
-    return result
->>>>>>> 4612686f
+    return result