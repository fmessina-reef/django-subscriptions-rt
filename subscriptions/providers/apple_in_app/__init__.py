--- conflicted
+++ resolved
@@ -252,8 +252,6 @@
     def _handle_renewal(self, notification: AppStoreNotification) -> None:
         transaction_info = notification.transaction_info
 
-<<<<<<< HEAD
-=======
         # Check if we handled this before.
         if SubscriptionPayment.objects.filter(
             provider_codename=self.codename,
@@ -264,7 +262,6 @@
             # we could start searching.
             return
 
->>>>>>> 26b54dfb
         latest_payment = self._get_latest_transaction(transaction_info.original_transaction_id)
         assert latest_payment, f'Renewal received for {transaction_info=} where no payments exist.'
 
