[metadata]
name = django-subscriptions-rt
version = 0.0.1
author = Aleksandr Goncharov
author_email = aleksandr.goncharov@reef.pl
description = Subscriptions and payments for your django app
long_description = file: README.md
long_description_content_type = text/markdown
url = https://github.com/reef-technologies/django-subscriptions-rt
classifiers =
    Programming Language :: Python :: 3
    Operating System :: OS Independent

[options]
packages = subscriptions
python_requires = >=3.6
install_requires =
    django>=3.1
    django-money~=2.1.1
    more_itertools~=8.12.0
    python-dateutil~=2.8.2
    djangorestframework~=3.13.1
    requests~=2.27.1
    tenacity~=8.0.1
    pydantic~=1.10.2

[options.extras_require]
<<<<<<< HEAD
apple_in_app =
    PyJWT~=2.5.0
    pyOpenSSL~=22.1.0
    cryptography~=38.0.1
=======
google_in_app =
    google-api-python-client~=2.64.0
    oauth2client~=4.1.3
>>>>>>> 1fb55877

[options.package_data]
* = *.py, */*.py, */*/*.py, */*/*/*.py, *.html, */*.html, */*/*.html, */*/*/*.html

[mypy]
plugins =
    mypy_django_plugin.main
strict_optional = True
ignore_missing_imports = True

[mypy.plugins.django-stubs]
django_settings_module = demo.demo.settings

[tool:pytest]
filterwarnings =
    ignore::DeprecationWarning:moneyed.localization:
DJANGO_SETTINGS_MODULE = demo.demo.settings<|MERGE_RESOLUTION|>--- conflicted
+++ resolved
@@ -25,16 +25,13 @@
     pydantic~=1.10.2
 
 [options.extras_require]
-<<<<<<< HEAD
 apple_in_app =
     PyJWT~=2.5.0
     pyOpenSSL~=22.1.0
     cryptography~=38.0.1
-=======
 google_in_app =
     google-api-python-client~=2.64.0
     oauth2client~=4.1.3
->>>>>>> 1fb55877
 
 [options.package_data]
 * = *.py, */*.py, */*/*.py, */*/*/*.py, *.html, */*.html, */*/*.html, */*/*/*.html
